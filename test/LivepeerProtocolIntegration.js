import RPC from "../utils/rpc"
import MerkleTree from "../utils/merkleTree"
import abi from "ethereumjs-abi"
import utils from "ethereumjs-util"

const LivepeerProtocol = artifacts.require("LivepeerProtocol")
const LivepeerToken = artifacts.require("LivepeerToken")
const BondingManager = artifacts.require("BondingManager")
const RoundsManager = artifacts.require("RoundsManager")
const JobsManager = artifacts.require("JobsManager")
const IdentityVerifier = artifacts.require("IdentityVerifier")

const ROUND_LENGTH = 50
const CYCLE_LENGTH = 25
const NUM_ACTIVE_TRANSCODERS = 1

contract("LivepeerProtocolIntegration", accounts => {
    let rpc
    let token
    let bondingManager
    let roundsManager
    let jobsManager

    const setup = async () => {
        rpc = new RPC(web3)

        // Start at new round
        await rpc.waitUntilNextBlockMultiple(20, ROUND_LENGTH)

        token = await LivepeerToken.new()
        // Initial token distribution
        token.mint(accounts[0], 3000000000000000000, {from: accounts[0]})
        token.transfer(accounts[1], 500, {from: accounts[0]})
        token.transfer(accounts[2], 500, {from: accounts[0]})
        token.transfer(accounts[3], 500, {from: accounts[0]})

        bondingManager = await BondingManager.new(token.address, NUM_ACTIVE_TRANSCODERS)
        // Set BondingManager as token owner
        token.transferOwnership(bondingManager.address, {from: accounts[0]})

        roundsManager = await RoundsManager.new()

        const verifier = await IdentityVerifier.new()
        jobsManager = await JobsManager.new(verifier.address)

        const protocol = await LivepeerProtocol.new()
        const bondingManagerKey = await protocol.bondingManagerKey.call()
        const roundsManagerKey = await protocol.roundsManagerKey.call()
        const jobsManagerKey = await protocol.jobsManagerKey.call()

        await protocol.setRegistryContract(bondingManagerKey, bondingManager.address)
        await protocol.setRegistryContract(roundsManagerKey, roundsManager.address)
        await protocol.setRegistryContract(jobsManagerKey, jobsManager.address)
        await bondingManager.initialize(protocol.address)
        await roundsManager.initialize(protocol.address)
        await jobsManager.initialize(protocol.address)
    }

    describe("reward flow", () => {
        const stake1 = 100
        const stake2 = 100
        const stake3 = 100

        before(async () => {
            await setup()
        })

        it("transcoder should register and delegators should bond to it", async () => {
            const blockRewardCut = 10
            const feeShare = 5
            const pricePerSegment = 100

            // Account 0 => transcoder
            await bondingManager.transcoder(blockRewardCut, feeShare, pricePerSegment, {from: accounts[0]})
            // Account 1 bonds to Account 0
            await token.approve(bondingManager.address, stake1, {from: accounts[1]})
            await bondingManager.bond(stake1, accounts[0], {from: accounts[1]})
            // Account 2 bonds to Account 0
            await token.approve(bondingManager.address, stake2, {from: accounts[2]})
            await bondingManager.bond(stake2, accounts[0], {from: accounts[2]})
            // Account 3 bonds to Account 0
            await token.approve(bondingManager.address, stake3, {from: accounts[3]})
            await bondingManager.bond(stake3, accounts[0], {from: accounts[3]})

            assert.equal(await bondingManager.transcoderTotalStake(accounts[0]), stake1 + stake2 + stake3, "transcoder total stake incorrect")
        })

        describe("reward call in first cycle of a round", () => {
            it("transcoder should be active at the start of a new round", async () => {
                // Fast foward to next round
                await rpc.waitUntilNextBlockMultiple(20, ROUND_LENGTH)
                await roundsManager.initializeRound({from: accounts[0]})

                assert.isOk(await bondingManager.isActiveTranscoder.call(accounts[0]), "transcoder is not active")
            })

            it("transcoder should call reward during its time window", async () => {
                await bondingManager.reward({from: accounts[0]})
            })

            it("reward should update transcoder total stake with minted tokens", async () => {
                const mintedTokensPerReward = await bondingManager.mintedTokensPerReward()
                const initialTranscoderTotalStake = stake1 + stake2 + stake3
                const updatedTranscoderTotalStake = await bondingManager.transcoderTotalStake(accounts[0])

                assert.equal(updatedTranscoderTotalStake.minus(initialTranscoderTotalStake), mintedTokensPerReward.toNumber(), "transcoder total stake not updated with minted tokens correctly")
            })

            it("delegator should update own stake when unbonding", async () => {
                // Account 1 unbonds from Account 0
                await bondingManager.unbond({from: accounts[1]})

                const mintedTokensPerReward = await bondingManager.mintedTokensPerReward()
                const delegator = await bondingManager.delegators.call(accounts[1])
                const updatedDelegatorStake = delegator[1]
                const transcoderTotalStake = stake1 + stake2 + stake3

                // BlockRewardCut = 10%
                const delegatorRewardShare = mintedTokensPerReward.times(stake1).dividedBy(transcoderTotalStake).times(.9).floor().toNumber()
                assert.equal(updatedDelegatorStake.minus(stake1), delegatorRewardShare, "delegator stake not updated correctly")
            })
        })

        describe("reward call in next cycle of a round after a delegator unbonded", () => {
            let initialTranscoderTotalStake

            before(async () => {
                initialTranscoderTotalStake = await bondingManager.transcoderTotalStake(accounts[0])

                const blockRewardCut = 10
                const feeShare = 5
                const pricePerSegment = 100

                // Account 4 => transcoder
                await bondingManager.transcoder(blockRewardCut, feeShare, pricePerSegment, {from: accounts[4]})
            })

            it("transcoder should call reward during its time window", async () => {
                // Fast foward to next cycle
                await rpc.waitUntilNextBlockMultiple(20, CYCLE_LENGTH)
                await bondingManager.reward({from: accounts[0]})
            })

            it("reward should update transcoder total stake with minted tokens for reward in another cycle", async () => {
                const mintedTokensPerReward = await bondingManager.mintedTokensPerReward()
                const updatedTranscoderTotalStake = await bondingManager.transcoderTotalStake(accounts[0])

                assert.equal(updatedTranscoderTotalStake.minus(initialTranscoderTotalStake), mintedTokensPerReward.toNumber(), "transcoder total stake not updated with minted tokens")
            })

            it("delegator should update own stake when bonding to another transcoder", async () => {
                // Account 2 moves bond to Account 4
                await bondingManager.bond(0, accounts[4], {from: accounts[2]})

                const mintedTokensPerReward = await bondingManager.mintedTokensPerReward()
                const delegator = await bondingManager.delegators.call(accounts[2])
                const updatedDelegatorStake = delegator[1]
                const transcoderTotalStake = stake1 + stake2 + stake3

                // BlockRewardCut = 10%
                // Delegator earns reward shares from 2 reward calls
                const delegatorRewardShare = mintedTokensPerReward.times(stake1).dividedBy(transcoderTotalStake).times(.9).floor().times(2).toNumber()
                assert.equal(updatedDelegatorStake.minus(stake2), delegatorRewardShare, "delegator stake not updated correctly")
            })
        })
    })

    describe("job-claim-verify loop", () => {
        const stake1 = 100

        const streamId = "1"
        const dummyTranscodingOptions = "0x123"
        const maxPricePerSegment = 100

        before(async () => {
            await setup()
        })

        it("transcoder should register and delegators should bond to it", async () => {
            const blockRewardCut = 10
            const feeShare = 5
            const pricePerSegment = 100

            // Account 0 => transcoder
            await bondingManager.transcoder(blockRewardCut, feeShare, pricePerSegment, {from: accounts[0]})
            // Account 1 bonds to Account 0
            await token.approve(bondingManager.address, stake1, {from: accounts[1]})
            await bondingManager.bond(stake1, accounts[0], {from: accounts[1]})
        })

        it("transcoder should be active at the start of a new round", async () => {
            // Fast foward to next round
            await rpc.waitUntilNextBlockMultiple(20, ROUND_LENGTH)
            await roundsManager.initializeRound({from: accounts[0]})

            assert.isOk(await bondingManager.isActiveTranscoder.call(accounts[0]), "transcoder is not active")
        })

        describe("broadcaster creates a job", () => {
            it("new job event should fire when new job is created", async () => {
                let e = jobsManager.NewJob({topics: [accounts[0]]})

                e.watch(async (err, result) => {
                    e.stopWatching()

                    assert.equal(result.args.jobId, 0, "new job id incorrect")
                })

                // Account 2 creates job
                await jobsManager.job(streamId, dummyTranscodingOptions, maxPricePerSegment, {from: accounts[2]})
            })

            it("transcoder can get stream id with job id", async () => {
                const jobId = 0

                assert.equal(await jobsManager.getJobStreamId(jobId), streamId, "stream id for job id incorrect")
            })
        })

        describe("transcoder claims work and invokes verify", () => {
            // Segment data hashes
<<<<<<< HEAD
            const d0 = "0x80084bf2fba02475726feb2cab2d8215eab14bc6bdd8bfb2c8151257032ecd8b"
            const d1 = "0xb039179a8a4ce2c252aa6f2f25798251c19b75fc1508d9d511a191e0487d64a7"
            const d2 = "0x263ab762270d3b73d3e2cddf9acc893bb6bd41110347e5d5e4bd1d3c128ea90a"
            const d3 = "0x4ce8765e720c576f6f5a34ca380b3de5f0912e6e3cc5355542c363891e54594b"

            // Segment hashes (streamId, segmentSequenceNumber, dataHash)
            const s0 = abi.soliditySHA3(["string", "uint256", "string"], [streamId, 0, d0]);
            const s1 = abi.soliditySHA3(["string", "uint256", "string"], [streamId, 1, d1]);
            const s2 = abi.soliditySHA3(["string", "uint256", "string"], [streamId, 2, d2]);
            const s3 = abi.soliditySHA3(["string", "uint256", "string"], [streamId, 3, d3]);

            // Transcoded data hashes
            const tD0 = "0x42538602949f370aa331d2c07a1ee7ff26caac9cc676288f94b82eb2188b8465"
            const tD1 = "0xa0b37b8bfae8e71330bd8e278e4a45ca916d00475dd8b85e9352533454c9fec8"
            const tD2 = "0x9f2898da52dedaca29f05bcac0c8e43e4b9f7cb5707c14cc3f35a567232cec7c"
            const tD3 = "0x5a082c81a7e4d5833ee20bd67d2f4d736f679da33e4bebd3838217cb27bec1d3"
=======
            const d0 = Buffer.from("80084bf2fba02475726feb2cab2d8215eab14bc6bdd8bfb2c8151257032ecd8b", "hex")
            const d1 = Buffer.from("b039179a8a4ce2c252aa6f2f25798251c19b75fc1508d9d511a191e0487d64a7", "hex")
            const d2 = Buffer.from("263ab762270d3b73d3e2cddf9acc893bb6bd41110347e5d5e4bd1d3c128ea90a", "hex")
            const d3 = Buffer.from("4ce8765e720c576f6f5a34ca380b3de5f0912e6e3cc5355542c363891e54594b", "hex")

            // Segment hashes (streamId, segmentSequenceNumber, dataHash)
            const s0 = abi.soliditySHA3(["string", "uint256", "bytes"], [streamId, 0, d0])
            const s1 = abi.soliditySHA3(["string", "uint256", "bytes"], [streamId, 1, d1])
            const s2 = abi.soliditySHA3(["string", "uint256", "bytes"], [streamId, 2, d2])
            const s3 = abi.soliditySHA3(["string", "uint256", "bytes"], [streamId, 3, d3])

            // Transcoded data hashes
            const tD0 = Buffer.from("42538602949f370aa331d2c07a1ee7ff26caac9cc676288f94b82eb2188b8465", "hex")
            const tD1 = Buffer.from("a0b37b8bfae8e71330bd8e278e4a45ca916d00475dd8b85e9352533454c9fec8", "hex")
            const tD2 = Buffer.from("9f2898da52dedaca29f05bcac0c8e43e4b9f7cb5707c14cc3f35a567232cec7c", "hex")
            const tD3 = Buffer.from("5a082c81a7e4d5833ee20bd67d2f4d736f679da33e4bebd3838217cb27bec1d3", "hex")
>>>>>>> df94c3ce

            // Broadcaster signatures over segments
            let bSig0
            let bSig1
            let bSig2
            let bSig3

            // Transcode claims
            let tClaim0
            let tClaim1
            let tClaim2
            let tClaim3

            let root
            let proof

            before(async () => {
                bSig0 = utils.toBuffer(await web3.eth.sign(accounts[2], utils.bufferToHex(s0)))
                bSig1 = utils.toBuffer(await web3.eth.sign(accounts[2], utils.bufferToHex(s1)))
                bSig2 = utils.toBuffer(await web3.eth.sign(accounts[2], utils.bufferToHex(s2)))
                bSig3 = utils.toBuffer(await web3.eth.sign(accounts[2], utils.bufferToHex(s3)))

<<<<<<< HEAD
                tClaim0 = abi.soliditySHA3(["string", "uint256", "string", "string", "bytes"], [streamId, 0, d0, tD0, bSig0]);
                tClaim1 = abi.soliditySHA3(["string", "uint256", "string", "string", "bytes"], [streamId, 1, d1, tD1, bSig1]);
                tClaim2 = abi.soliditySHA3(["string", "uint256", "string", "string", "bytes"], [streamId, 2, d2, tD2, bSig2]);
                tClaim3 = abi.soliditySHA3(["string", "uint256", "string", "string", "bytes"], [streamId, 3, d3, tD3, bSig3]);
=======
                tClaim0 = abi.soliditySHA3(["string", "uint256", "bytes", "bytes", "bytes"], [streamId, 0, d0, tD0, bSig0])
                tClaim1 = abi.soliditySHA3(["string", "uint256", "bytes", "bytes", "bytes"], [streamId, 1, d1, tD1, bSig1])
                tClaim2 = abi.soliditySHA3(["string", "uint256", "bytes", "bytes", "bytes"], [streamId, 2, d2, tD2, bSig2])
                tClaim3 = abi.soliditySHA3(["string", "uint256", "bytes", "bytes", "bytes"], [streamId, 3, d3, tD3, bSig3])
>>>>>>> df94c3ce

                // Generate Merkle root
                const merkleTree = new MerkleTree([tClaim0, tClaim1, tClaim2, tClaim3])
                root = merkleTree.getHexRoot()
                proof = merkleTree.getHexProof(tClaim0)
            })

            describe("transcoder claims work", () => {
                it("transcoder can claim work for a range of segments", async () => {
                    // Account 0 claims work
                    await jobsManager.claimWork(0, 0, 3, root, {from: accounts[0]})
                })
            })

            describe("transcoder invokes verify", () => {
                it("transcoder can invoke verify and submit a merkle proof", async () => {
                    // Account 0 calls verify
<<<<<<< HEAD
                    await jobsManager.verify(0, 0, d0, tD0, utils.bufferToHex(bSig0), proof, {from: accounts[0]});
=======
                    await jobsManager.verify(0, 0, utils.bufferToHex(d0), utils.bufferToHex(tD0), utils.bufferToHex(bSig0), proof, {from: accounts[0]})
>>>>>>> df94c3ce
                })
            })
        })
    })
})<|MERGE_RESOLUTION|>--- conflicted
+++ resolved
@@ -219,41 +219,22 @@
 
         describe("transcoder claims work and invokes verify", () => {
             // Segment data hashes
-<<<<<<< HEAD
             const d0 = "0x80084bf2fba02475726feb2cab2d8215eab14bc6bdd8bfb2c8151257032ecd8b"
             const d1 = "0xb039179a8a4ce2c252aa6f2f25798251c19b75fc1508d9d511a191e0487d64a7"
             const d2 = "0x263ab762270d3b73d3e2cddf9acc893bb6bd41110347e5d5e4bd1d3c128ea90a"
             const d3 = "0x4ce8765e720c576f6f5a34ca380b3de5f0912e6e3cc5355542c363891e54594b"
 
             // Segment hashes (streamId, segmentSequenceNumber, dataHash)
-            const s0 = abi.soliditySHA3(["string", "uint256", "string"], [streamId, 0, d0]);
-            const s1 = abi.soliditySHA3(["string", "uint256", "string"], [streamId, 1, d1]);
-            const s2 = abi.soliditySHA3(["string", "uint256", "string"], [streamId, 2, d2]);
-            const s3 = abi.soliditySHA3(["string", "uint256", "string"], [streamId, 3, d3]);
+            const s0 = abi.soliditySHA3(["string", "uint256", "string"], [streamId, 0, d0])
+            const s1 = abi.soliditySHA3(["string", "uint256", "string"], [streamId, 1, d1])
+            const s2 = abi.soliditySHA3(["string", "uint256", "string"], [streamId, 2, d2])
+            const s3 = abi.soliditySHA3(["string", "uint256", "string"], [streamId, 3, d3])
 
             // Transcoded data hashes
             const tD0 = "0x42538602949f370aa331d2c07a1ee7ff26caac9cc676288f94b82eb2188b8465"
             const tD1 = "0xa0b37b8bfae8e71330bd8e278e4a45ca916d00475dd8b85e9352533454c9fec8"
             const tD2 = "0x9f2898da52dedaca29f05bcac0c8e43e4b9f7cb5707c14cc3f35a567232cec7c"
             const tD3 = "0x5a082c81a7e4d5833ee20bd67d2f4d736f679da33e4bebd3838217cb27bec1d3"
-=======
-            const d0 = Buffer.from("80084bf2fba02475726feb2cab2d8215eab14bc6bdd8bfb2c8151257032ecd8b", "hex")
-            const d1 = Buffer.from("b039179a8a4ce2c252aa6f2f25798251c19b75fc1508d9d511a191e0487d64a7", "hex")
-            const d2 = Buffer.from("263ab762270d3b73d3e2cddf9acc893bb6bd41110347e5d5e4bd1d3c128ea90a", "hex")
-            const d3 = Buffer.from("4ce8765e720c576f6f5a34ca380b3de5f0912e6e3cc5355542c363891e54594b", "hex")
-
-            // Segment hashes (streamId, segmentSequenceNumber, dataHash)
-            const s0 = abi.soliditySHA3(["string", "uint256", "bytes"], [streamId, 0, d0])
-            const s1 = abi.soliditySHA3(["string", "uint256", "bytes"], [streamId, 1, d1])
-            const s2 = abi.soliditySHA3(["string", "uint256", "bytes"], [streamId, 2, d2])
-            const s3 = abi.soliditySHA3(["string", "uint256", "bytes"], [streamId, 3, d3])
-
-            // Transcoded data hashes
-            const tD0 = Buffer.from("42538602949f370aa331d2c07a1ee7ff26caac9cc676288f94b82eb2188b8465", "hex")
-            const tD1 = Buffer.from("a0b37b8bfae8e71330bd8e278e4a45ca916d00475dd8b85e9352533454c9fec8", "hex")
-            const tD2 = Buffer.from("9f2898da52dedaca29f05bcac0c8e43e4b9f7cb5707c14cc3f35a567232cec7c", "hex")
-            const tD3 = Buffer.from("5a082c81a7e4d5833ee20bd67d2f4d736f679da33e4bebd3838217cb27bec1d3", "hex")
->>>>>>> df94c3ce
 
             // Broadcaster signatures over segments
             let bSig0
@@ -276,17 +257,10 @@
                 bSig2 = utils.toBuffer(await web3.eth.sign(accounts[2], utils.bufferToHex(s2)))
                 bSig3 = utils.toBuffer(await web3.eth.sign(accounts[2], utils.bufferToHex(s3)))
 
-<<<<<<< HEAD
-                tClaim0 = abi.soliditySHA3(["string", "uint256", "string", "string", "bytes"], [streamId, 0, d0, tD0, bSig0]);
-                tClaim1 = abi.soliditySHA3(["string", "uint256", "string", "string", "bytes"], [streamId, 1, d1, tD1, bSig1]);
-                tClaim2 = abi.soliditySHA3(["string", "uint256", "string", "string", "bytes"], [streamId, 2, d2, tD2, bSig2]);
-                tClaim3 = abi.soliditySHA3(["string", "uint256", "string", "string", "bytes"], [streamId, 3, d3, tD3, bSig3]);
-=======
-                tClaim0 = abi.soliditySHA3(["string", "uint256", "bytes", "bytes", "bytes"], [streamId, 0, d0, tD0, bSig0])
-                tClaim1 = abi.soliditySHA3(["string", "uint256", "bytes", "bytes", "bytes"], [streamId, 1, d1, tD1, bSig1])
-                tClaim2 = abi.soliditySHA3(["string", "uint256", "bytes", "bytes", "bytes"], [streamId, 2, d2, tD2, bSig2])
-                tClaim3 = abi.soliditySHA3(["string", "uint256", "bytes", "bytes", "bytes"], [streamId, 3, d3, tD3, bSig3])
->>>>>>> df94c3ce
+                tClaim0 = abi.soliditySHA3(["string", "uint256", "string", "string", "bytes"], [streamId, 0, d0, tD0, bSig0])
+                tClaim1 = abi.soliditySHA3(["string", "uint256", "string", "string", "bytes"], [streamId, 1, d1, tD1, bSig1])
+                tClaim2 = abi.soliditySHA3(["string", "uint256", "string", "string", "bytes"], [streamId, 2, d2, tD2, bSig2])
+                tClaim3 = abi.soliditySHA3(["string", "uint256", "string", "string", "bytes"], [streamId, 3, d3, tD3, bSig3])
 
                 // Generate Merkle root
                 const merkleTree = new MerkleTree([tClaim0, tClaim1, tClaim2, tClaim3])
@@ -304,11 +278,7 @@
             describe("transcoder invokes verify", () => {
                 it("transcoder can invoke verify and submit a merkle proof", async () => {
                     // Account 0 calls verify
-<<<<<<< HEAD
-                    await jobsManager.verify(0, 0, d0, tD0, utils.bufferToHex(bSig0), proof, {from: accounts[0]});
-=======
-                    await jobsManager.verify(0, 0, utils.bufferToHex(d0), utils.bufferToHex(tD0), utils.bufferToHex(bSig0), proof, {from: accounts[0]})
->>>>>>> df94c3ce
+                    await jobsManager.verify(0, 0, d0, tD0, utils.bufferToHex(bSig0), proof, {from: accounts[0]})
                 })
             })
         })
