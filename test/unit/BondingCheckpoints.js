--- conflicted
+++ resolved
@@ -45,7 +45,7 @@
     })
 
     // TODO: Move this to BondingManager tests
-    describe("initBondingCheckpoint", () => {
+    describe("checkpointBonding", () => {
         let bondingManager
 
         let transcoder
@@ -207,367 +207,7 @@
         })
     })
 
-<<<<<<< HEAD
     describe("checkpointBonding", () => {
-=======
-    describe("scenarios", () => {
-        describe("single active transcoder", () => {
-            let transcoder
-            let delegator
-            let currentRound
-
-            beforeEach(async () => {
-                transcoder = signers[0]
-                delegator = signers[1]
-                currentRound = 100
-
-                await fixture.roundsManager.setMockBool(
-                    functionSig("currentRoundInitialized()"),
-                    true
-                )
-                await fixture.roundsManager.setMockBool(
-                    functionSig("currentRoundLocked()"),
-                    false
-                )
-
-                const setRound = async round => {
-                    await fixture.roundsManager.setMockUint256(
-                        functionSig("currentRound()"),
-                        round
-                    )
-                    await fixture.roundsManager.execute(
-                        bondingManager.address,
-                        functionSig("setCurrentRoundTotalActiveStake()")
-                    )
-                }
-
-                // Initialize the first round ever
-                await setRound(0)
-
-                for (const account of [transcoder, delegator]) {
-                    await bondingManager.checkpointBonding(account.address)
-                }
-
-                // Round R-2
-                await setRound(currentRound - 2)
-
-                await bondingManager
-                    .connect(transcoder)
-                    .bond(1000, transcoder.address)
-                await bondingManager
-                    .connect(transcoder)
-                    .transcoder(50 * PERC_MULTIPLIER, 25 * PERC_MULTIPLIER)
-
-                // Round R-1
-                await setRound(currentRound - 1)
-
-                await bondingManager
-                    .connect(delegator)
-                    .bond(1000, transcoder.address)
-
-                // Round R
-                await setRound(currentRound)
-
-                await fixture.minter.setMockUint256(
-                    functionSig("createReward(uint256,uint256)"),
-                    1000
-                )
-                await bondingManager.connect(transcoder).reward()
-
-                // Round R+1
-                await setRound(currentRound + 1)
-
-                await bondingManager.connect(transcoder).reward()
-
-                // Round R+2
-                await setRound(currentRound + 2)
-            })
-
-            describe("getAccountStakeAt", () => {
-                it("should return partial rewards for any rounds since bonding", async () => {
-                    const pendingRewards0 = 250
-                    const pendingRewards1 = Math.floor(
-                        (500 * ((1250 * PERC_DIVISOR) / 3000)) / PERC_DIVISOR
-                    )
-
-                    const stakeAt = round =>
-                        bondingCheckpoints
-                            .getAccountStakeAt(delegator.address, round)
-                            .then(n => n.toString())
-
-                    assert.equal(await stakeAt(1), 0)
-                    assert.equal(await stakeAt(currentRound - 10), 0)
-                    assert.equal(await stakeAt(currentRound - 1), 0)
-                    assert.equal(await stakeAt(currentRound), 1000)
-                    assert.equal(
-                        await stakeAt(currentRound + 1),
-                        1000 + pendingRewards0
-                    )
-                    assert.equal(
-                        await stakeAt(currentRound + 2),
-                        1000 + pendingRewards0 + pendingRewards1
-                    )
-                })
-
-                it("should return partial rewards for all transcoder stake", async () => {
-                    const stakeAt = round =>
-                        bondingCheckpoints
-                            .getAccountStakeAt(transcoder.address, round)
-                            .then(n => n.toString())
-
-                    assert.equal(await stakeAt(1), 0)
-                    assert.equal(await stakeAt(currentRound - 10), 0)
-                    // transcoder bonding is only valid on the following round
-                    assert.equal(await stakeAt(currentRound - 2), 0)
-                    assert.equal(await stakeAt(currentRound - 1), 1000)
-                    assert.equal(await stakeAt(currentRound), 2000)
-                    assert.equal(await stakeAt(currentRound + 1), 3000)
-                    assert.equal(await stakeAt(currentRound + 2), 4000)
-                })
-            })
-
-            describe("getTotalActiveStakeAt", () => {
-                const totalStakeAt = round =>
-                    bondingCheckpoints
-                        .getTotalActiveStakeAt(round)
-                        .then(n => n.toString())
-
-                it("should return total stake at any point in time", async () => {
-                    assert.equal(await totalStakeAt(1), 0)
-                    assert.equal(await totalStakeAt(currentRound - 10), 0)
-                    assert.equal(await totalStakeAt(currentRound - 2), 0)
-                    assert.equal(await totalStakeAt(currentRound - 1), 1000)
-                    assert.equal(await totalStakeAt(currentRound), 2000)
-                    assert.equal(await totalStakeAt(currentRound + 1), 3000)
-                    assert.equal(await totalStakeAt(currentRound + 2), 4000)
-                })
-            })
-        })
-
-        describe("inactive transcoders with stake", () => {
-            let transcoders = []
-            let activeTranscoders = []
-            let delegators = []
-            const currentRound = 100
-            const testRounds = [1, 90, 98, 99, 100, 101, 102]
-
-            beforeEach(async () => {
-                transcoders = signers.slice(0, 5)
-                activeTranscoders = signers.slice(0, 4)
-                delegators = signers.slice(5, 10)
-
-                await fixture.roundsManager.setMockBool(
-                    functionSig("currentRoundInitialized()"),
-                    true
-                )
-                await fixture.roundsManager.setMockBool(
-                    functionSig("currentRoundLocked()"),
-                    false
-                )
-
-                const setRound = async round => {
-                    await fixture.roundsManager.setMockUint256(
-                        functionSig("currentRound()"),
-                        round
-                    )
-                    await fixture.roundsManager.execute(
-                        bondingManager.address,
-                        functionSig("setCurrentRoundTotalActiveStake()")
-                    )
-                }
-
-                // Initialize the first round ever
-                await setRound(0)
-
-                await bondingManager.setNumActiveTranscoders(
-                    transcoders.length - 1
-                )
-
-                for (const account of [...transcoders, ...delegators]) {
-                    await bondingManager.checkpointBonding(account.address)
-                }
-
-                // Round R-2
-                await setRound(currentRound - 2)
-
-                for (const transcoder of transcoders) {
-                    await bondingManager
-                        .connect(transcoder)
-                        .bond(1000, transcoder.address)
-                    await bondingManager
-                        .connect(transcoder)
-                        .transcoder(50 * PERC_MULTIPLIER, 25 * PERC_MULTIPLIER)
-                }
-
-                // Round R-1
-                await setRound(currentRound - 1)
-
-                // Distribute stake progressively so the last T is always inactive
-                const amount = 500
-                for (const i = 0; i < delegators.length; i++) {
-                    const delegator = delegators[i]
-                    await bondingManager
-                        .connect(delegator)
-                        .bond(amount, transcoders[i].address)
-                    amount -= 100
-                }
-
-                // Round R
-                await setRound(currentRound)
-
-                await fixture.minter.setMockUint256(
-                    functionSig("createReward(uint256,uint256)"),
-                    1000
-                )
-                for (const transcoder of activeTranscoders) {
-                    await bondingManager.connect(transcoder).reward()
-                }
-
-                // Round R+1
-                await setRound(currentRound + 1)
-
-                for (const transcoder of activeTranscoders) {
-                    await bondingManager.connect(transcoder).reward()
-                }
-
-                // Round R+2
-                await setRound(currentRound + 2)
-            })
-
-            const expectedDelegatorStake = (idx, endRound) => {
-                if (endRound < currentRound) {
-                    return 0
-                } else if (idx === 4) {
-                    // last delegator doesn't get rewards from the inactive transcoder
-                    return 100
-                }
-
-                let rewardFactor = PERC_DIVISOR
-                for (let round = currentRound; round < endRound; round++) {
-                    // transcoders distribute 50% of the 1000 rewards
-                    const transcoderStake = expectedTranscoderStake(idx, round)
-                    const currRewardPerc = Math.floor(
-                        (500 * PERC_DIVISOR) / transcoderStake
-                    )
-                    rewardFactor += Math.floor(
-                        (rewardFactor * currRewardPerc) / PERC_DIVISOR
-                    )
-                }
-
-                const initialBond = 500 - 100 * idx
-                return Math.floor((initialBond * rewardFactor) / PERC_DIVISOR)
-            }
-
-            const expectedTranscoderStake = (idx, endRound) => {
-                if (endRound < currentRound - 1) {
-                    // transcoder self bond starts on currentRound-1
-                    return 0
-                } else if (endRound === currentRound - 1) {
-                    // delegator bond only starts on currentRound
-                    return 1000
-                }
-
-                const delegation = 500 - 100 * idx
-                const rewardCalls =
-                    idx === 4 ? 0 : Math.max(endRound - currentRound, 0)
-                return 1000 + delegation + 1000 * rewardCalls
-            }
-
-            const expectedTotalSupply = endRound => {
-                if (endRound < currentRound - 1) {
-                    return 0
-                } else if (endRound === currentRound - 1) {
-                    // only transcoders bonded at this point (inactive doesn't count)
-                    return 4000
-                }
-
-                const delegations = 1400 // 500 + 400 + 300 + 200 (doesn't include inactive delegator)
-                const rewardCalls = 4 * Math.max(endRound - currentRound, 0)
-                return 4000 + delegations + 1000 * rewardCalls
-            }
-
-            it("should have all active transcoders but the last one", async () => {
-                const isActive = a => bondingManager.isActiveTranscoder(a)
-                for (const transcoder of activeTranscoders) {
-                    assert.isTrue(await isActive(transcoder.address))
-                }
-
-                const inactiveTranscoder = transcoders[4]
-                assert.isFalse(await isActive(inactiveTranscoder.address))
-            })
-
-            describe("getAccountStakeAt", () => {
-                const stakeAt = (signer, round) =>
-                    bondingCheckpoints
-                        .connect(signer)
-                        .getAccountStakeAt(signer.address, round)
-                        .then(n => n.toString())
-
-                it("should allow votes from active and inactive stake delegators", async () => {
-                    for (const round of testRounds) {
-                        for (const i = 0; i < delegators.length; i++) {
-                            const delegator = delegators[i]
-
-                            assert.equal(
-                                await stakeAt(delegator, round),
-                                expectedDelegatorStake(i, round),
-                                `delegator ${i} stake mismatch at round ${round}`
-                            )
-                        }
-                    }
-                })
-
-                it("should return partial rewards for all transcoder stake", async () => {
-                    for (const round of testRounds) {
-                        for (const i = 0; i < transcoders.length; i++) {
-                            const transcoder = transcoders[i]
-                            assert.equal(
-                                await stakeAt(transcoder, round),
-                                expectedTranscoderStake(i, round),
-                                `transcoder ${i} stake mismatch at round ${round}`
-                            )
-                        }
-                    }
-                })
-            })
-
-            describe("getTotalActiveStakeAt", () => {
-                const totalStakeAt = round =>
-                    bondingCheckpoints
-                        .getTotalActiveStakeAt(round)
-                        .then(n => n.toString())
-
-                it("should return total supply from only the active stake at any point in time", async () => {
-                    for (const round of testRounds) {
-                        assert.equal(
-                            await totalStakeAt(round),
-                            expectedTotalSupply(round),
-                            `total supply mismatch at round ${round}`
-                        )
-                    }
-                })
-
-                it("should actually match the sum of all active transcoders stake", async () => {
-                    for (const round of testRounds) {
-                        let activeStake = 0
-                        for (const transcoder of activeTranscoders) {
-                            activeStake += await bondingCheckpoints
-                                .getAccountStakeAt(transcoder.address, round)
-                                .then(n => parseInt(n.toString()))
-                        }
-                        assert.equal(
-                            await totalStakeAt(round),
-                            activeStake.toString(),
-                            `total supply mismatch at round ${round}`
-                        )
-                    }
-                })
-            })
-        })
-    })
-
-    describe("intermittent reward-calling transcoder", () => {
->>>>>>> 1b1d3183
         let transcoder
         let delegator
         let currentRound
@@ -597,55 +237,7 @@
                 )
             }
 
-<<<<<<< HEAD
             // Round R-2
-=======
-            // Initialize the first round ever
-            await setRound(0)
-
-            for (const account of [transcoder, delegator, delegatorEarly]) {
-                await bondingManager.checkpointBonding(account.address)
-            }
-
-            // Round R-200
-            await setRound(currentRound - 200)
-
-            await bondingManager
-                .connect(transcoder)
-                .bond(1000, transcoder.address)
-            await bondingManager
-                .connect(transcoder)
-                .transcoder(50 * PERC_MULTIPLIER, 25 * PERC_MULTIPLIER)
-
-            await bondingManager
-                .connect(delegatorEarly)
-                .bond(1000, transcoder.address)
-
-            // Round R-199
-            await setRound(currentRound - 199)
-
-            await fixture.minter.setMockUint256(
-                functionSig("createReward(uint256,uint256)"),
-                1000
-            )
-            await bondingManager.connect(transcoder).reward()
-
-            // Round R-198
-            await setRound(currentRound - 198)
-
-            await bondingManager
-                .connect(delegator)
-                .bond(1000, transcoder.address)
-
-            // Round R-197
-            await setRound(currentRound - 197)
-
-            // We need to initialize this round so the total active stake with the above bond is checkpointed.
-
-            // Now hibernate far away into the future...
-
-            // Round R
->>>>>>> 1b1d3183
             await setRound(currentRound)
         })
 
@@ -669,7 +261,6 @@
             )
         }
 
-<<<<<<< HEAD
         it("should revert if caller is not bonding manager", async () => {
             await expect(
                 bondingCheckpoints.checkpointBonding(
@@ -680,66 +271,6 @@
                     0,
                     0,
                     0
-=======
-        beforeEach(async () => {
-            transcoder = signers[0]
-            delegator = signers[1]
-            currentRound = 100
-
-            await fixture.roundsManager.setMockBool(
-                functionSig("currentRoundInitialized()"),
-                true
-            )
-            await fixture.roundsManager.setMockBool(
-                functionSig("currentRoundLocked()"),
-                false
-            )
-
-            // Initialize the first round ever
-            await setRound(0)
-
-            for (const account of [transcoder, delegator]) {
-                await bondingManager.checkpointBonding(account.address)
-            }
-
-            // Round R-1
-            await setRound(currentRound - 1)
-
-            await bondingManager
-                .connect(transcoder)
-                .bond(1000, transcoder.address)
-            await bondingManager
-                .connect(transcoder)
-                .transcoder(50 * PERC_MULTIPLIER, 25 * PERC_MULTIPLIER)
-
-            await fixture.minter.setMockUint256(
-                functionSig("createReward(uint256,uint256)"),
-                1000
-            )
-
-            // Stop setup now and let sub-tests do their thing
-        })
-
-        const stakeAt = (account, round) =>
-            bondingCheckpoints
-                .getAccountStakeAt(account.address, round)
-                .then(n => n.toString())
-        const delegateAt = (account, round) =>
-            bondingCheckpoints
-                .getDelegateAddressAt(account.address, round)
-                .then(n => n.toString())
-        const expectStakeAt = async (account, round, expected, delegate) => {
-            assert.equal(
-                await stakeAt(account, round),
-                expected,
-                `stake mismatch at round ${round}`
-            )
-            if (delegate) {
-                assert.equal(
-                    await delegateAt(account, round),
-                    delegate,
-                    `unexpected delegate at round ${round}`
->>>>>>> 1b1d3183
                 )
             ).to.be.revertedWith("caller must be BondingManager")
         })
