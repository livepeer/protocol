--- conflicted
+++ resolved
@@ -141,8 +141,6 @@
     describe("setTreasuryRewardCutRate", () => {
         const FIFTY_PCT = math.precise.percPoints(BigNumber.from(50), 100)
 
-<<<<<<< HEAD
-=======
         let currentRound
 
         beforeEach(async () => {
@@ -154,7 +152,6 @@
             )
         })
 
->>>>>>> 391e444d
         it("should start as zero", async () => {
             assert.equal(
                 await bondingManager.treasuryRewardCutRate(),
@@ -171,17 +168,6 @@
             ).to.be.revertedWith("caller must be Controller owner")
         })
 
-<<<<<<< HEAD
-        it("should set treasuryRewardCutRate", async () => {
-            await bondingManager.setTreasuryRewardCutRate(FIFTY_PCT)
-
-            const newValue = await bondingManager.treasuryRewardCutRate()
-            assert.equal(
-                newValue.toString(),
-                FIFTY_PCT.toString(),
-                "wrong treasuryRewardCutRate"
-            )
-=======
         it("should set only nextRoundTreasuryRewardCutRate", async () => {
             const tx = await bondingManager.setTreasuryRewardCutRate(FIFTY_PCT)
             await expect(tx)
@@ -226,7 +212,6 @@
                 FIFTY_PCT.toString(),
                 "wrong nextRoundTreasuryRewardCutRate"
             )
->>>>>>> 391e444d
         })
     })
 
@@ -4758,8 +4743,6 @@
 
                 await bondingManager.setTreasuryRewardCutRate(TREASURY_CUT)
                 await bondingManager.setTreasuryBalanceCeiling(1000)
-<<<<<<< HEAD
-=======
 
                 // treasury cut rate update only takes place on the next round
                 await fixture.roundsManager.setMockUint256(
@@ -4770,7 +4753,6 @@
                     bondingManager.address,
                     functionSig("setCurrentRoundTotalActiveStake()")
                 )
->>>>>>> 391e444d
             })
 
             it("should update caller with rewards after treasury contribution", async () => {
@@ -4877,79 +4859,6 @@
                     })
                 })
 
-<<<<<<< HEAD
-                describe("when at limit", () => {
-                    beforeEach(async () => {
-                        await fixture.token.setMockUint256(
-                            functionSig("balanceOf(address)"),
-                            1000
-                        )
-                    })
-
-                    it("should not mint any treasury rewards", async () => {
-                        const tx = await bondingManager
-                            .connect(transcoder)
-                            .reward()
-
-                        await expect(tx).not.to.emit(
-                            fixture.minter,
-                            "TrustedTransferTokens"
-                        )
-                        await expect(tx).not.to.emit(
-                            bondingManager,
-                            "TreasuryReward"
-                        )
-                    })
-
-                    it("should also clear treasuryRewardCutRate param", async () => {
-                        await bondingManager.connect(transcoder).reward()
-
-                        const cutRate =
-                            await bondingManager.treasuryRewardCutRate()
-                        assert.equal(
-                            cutRate.toNumber(),
-                            0,
-                            "cut rate not cleared"
-                        )
-                    })
-                })
-
-                describe("when above limit", () => {
-                    beforeEach(async () => {
-                        await fixture.token.setMockUint256(
-                            functionSig("balanceOf(address)"),
-                            1500
-                        )
-                    })
-
-                    it("should not mint any treasury rewards", async () => {
-                        const tx = await bondingManager
-                            .connect(transcoder)
-                            .reward()
-
-                        await expect(tx).not.to.emit(
-                            fixture.minter,
-                            "TrustedTransferTokens"
-                        )
-                        await expect(tx).not.to.emit(
-                            bondingManager,
-                            "TreasuryReward"
-                        )
-                    })
-
-                    it("should also clear treasuryRewardCutRate param", async () => {
-                        await bondingManager.connect(transcoder).reward()
-
-                        const cutRate =
-                            await bondingManager.treasuryRewardCutRate()
-                        assert.equal(
-                            cutRate.toNumber(),
-                            0,
-                            "cut rate not cleared"
-                        )
-                    })
-                })
-=======
                 const atCeilingTest = (title, balance) => {
                     describe(title, () => {
                         beforeEach(async () => {
@@ -5033,7 +4942,6 @@
 
                 atCeilingTest("when at limit", 1000)
                 atCeilingTest("when above limit", 1500)
->>>>>>> 391e444d
             })
         })
     })
