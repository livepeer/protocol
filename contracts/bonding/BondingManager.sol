--- conflicted
+++ resolved
@@ -13,10 +13,7 @@
 import "../rounds/IRoundsManager.sol";
 import "../snapshots/IMerkleSnapshot.sol";
 import "./IBondingCheckpoints.sol";
-<<<<<<< HEAD
 import "../treasury/TreasuryGovernor.sol";
-=======
->>>>>>> b6c4e392
 
 import "@openzeppelin/contracts/utils/math/SafeMath.sol";
 import "@openzeppelin/contracts/governance/IGovernor.sol";
@@ -372,10 +369,7 @@
         uint256 _slashAmount,
         uint256 _finderFee
     ) external whenSystemNotPaused onlyVerifier {
-<<<<<<< HEAD
         // TODO: Verify if this is right? Seems like it was missing from this func.
-=======
->>>>>>> b6c4e392
         _autoClaimEarnings(_transcoder);
 
         Delegator storage del = delegators[_transcoder];
@@ -601,11 +595,7 @@
     ) internal {
         IBondingCheckpoints checkpoints = bondingCheckpoints();
         if (address(checkpoints) != address(0)) {
-<<<<<<< HEAD
-            // start round refer to the round where the checkpointed stake will be active. The actual `startRound` value
-=======
             // start round refers to the round where the checkpointed stake will be active. The actual `startRound` value
->>>>>>> b6c4e392
             // in the delegators doesn't get updated on bond or claim earnings though, so we use currentRound() + 1
             // which is the only guaranteed round where the currently stored stake will be active.
             uint256 startRound = roundsManager().currentRound() + 1;
@@ -786,11 +776,7 @@
             }
         }
 
-<<<<<<< HEAD
-        // no problem that startRound may have been cleared above. lastClaimRound will be used for the snapshot instead
-=======
         // No problem that startRound may have been cleared above, checkpoints are always made for currentRound()+1
->>>>>>> b6c4e392
         checkpointBonding(msg.sender, del, transcoders[msg.sender]);
 
         // If msg.sender was resigned this statement will only decrease delegators[currentDelegate].delegatedAmount
@@ -902,11 +888,7 @@
 
         checkpointBonding(msg.sender, delegators[msg.sender], t);
 
-<<<<<<< HEAD
         emit Reward(msg.sender, transcoderRewards);
-=======
-        emit Reward(msg.sender, rewardTokens);
->>>>>>> b6c4e392
     }
 
     /**
@@ -1249,14 +1231,9 @@
     }
 
     /**
-<<<<<<< HEAD
-     * @notice Calculates a delegator's cumulative stake and fees using the LIP-36 earnings claiming algorithm. This is
-     * a pure function to be used from anywhere. Created for historical stake calculations from BondingCheckpoints.
-=======
      * @notice Calculates a delegator's cumulative stake and fees using the LIP-36 earnings claiming algorithm.
      * @dev This is a mostly a memroy-only function to be called from other contracts. Created for historical stake
      * calculations with BondingCheckpoints.
->>>>>>> b6c4e392
      * @param _startPool The earning pool from the start round for the start cumulative factors. Normally this is the
      * earning pool from the {Delegator-lastclaimRound}+1 round, as the round where `bondedAmount` was measured.
      * @param _endPool The earning pool from the end round for the end cumulative factors
@@ -1655,13 +1632,10 @@
         return IRoundsManager(controller.getContract(keccak256("RoundsManager")));
     }
 
-<<<<<<< HEAD
     function treasury() internal view returns (TreasuryGovernor) {
         return TreasuryGovernor(payable(controller.getContract(keccak256("TreasuryGovernor"))));
     }
 
-=======
->>>>>>> b6c4e392
     function bondingCheckpoints() internal view returns (IBondingCheckpoints) {
         return IBondingCheckpoints(controller.getContract(keccak256("BondingCheckpoints")));
     }
