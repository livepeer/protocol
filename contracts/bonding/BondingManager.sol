--- conflicted
+++ resolved
@@ -96,12 +96,9 @@
 
     // The % of newly minted rewards to be routed to the treasury. Represented as a PreciseMathUtils percPoint value.
     uint256 public treasuryRewardCutRate;
-<<<<<<< HEAD
-=======
     // The value for `treasuryRewardCutRate` to be set on the next round initialization.
     uint256 public nextRoundTreasuryRewardCutRate;
 
->>>>>>> 391e444d
     // If the balance of the treasury in LPT is above this value, automatic treasury contributions will halt.
     uint256 public treasuryBalanceCeiling;
 
@@ -167,13 +164,6 @@
      * percentage (<100% specified with 27-digits precision).
      */
     function setTreasuryRewardCutRate(uint256 _cutRate) external onlyControllerOwner {
-<<<<<<< HEAD
-        require(PreciseMathUtils.validPerc(_cutRate), "_cutRate is invalid precise percentage");
-
-        treasuryRewardCutRate = _cutRate;
-
-        emit ParameterUpdate("treasuryRewardCutRate");
-=======
         _setTreasuryRewardCutRate(_cutRate);
     }
 
@@ -183,7 +173,6 @@
         nextRoundTreasuryRewardCutRate = _cutRate;
 
         emit ParameterUpdate("nextRoundTreasuryRewardCutRate");
->>>>>>> 391e444d
     }
 
     /**
@@ -901,15 +890,9 @@
 
         if (treasuryBalanceCeiling > 0) {
             uint256 treasuryBalance = livepeerToken().balanceOf(treasury());
-<<<<<<< HEAD
-            if (treasuryBalance >= treasuryBalanceCeiling) {
-                // halt treasury contributions until the cut rate param is updated again
-                treasuryRewardCutRate = 0;
-=======
             if (treasuryBalance >= treasuryBalanceCeiling && nextRoundTreasuryRewardCutRate > 0) {
                 // halt treasury contributions until the cut rate param is updated again
                 _setTreasuryRewardCutRate(0);
->>>>>>> 391e444d
             }
         }
 
@@ -920,21 +903,12 @@
         uint256 treasuryRewards = PreciseMathUtils.percOf(totalRewardTokens, treasuryRewardCutRate);
         if (treasuryRewards > 0) {
             address trsry = treasury();
-<<<<<<< HEAD
 
             mtr.trustedTransferTokens(trsry, treasuryRewards);
 
             emit TreasuryReward(msg.sender, trsry, treasuryRewards);
         }
 
-=======
-
-            mtr.trustedTransferTokens(trsry, treasuryRewards);
-
-            emit TreasuryReward(msg.sender, trsry, treasuryRewards);
-        }
-
->>>>>>> 391e444d
         uint256 transcoderRewards = totalRewardTokens.sub(treasuryRewards);
 
         updateTranscoderWithRewards(msg.sender, transcoderRewards, currentRound, _newPosPrev, _newPosNext);
@@ -1650,13 +1624,8 @@
         return IRoundsManager(controller.getContract(keccak256("RoundsManager")));
     }
 
-<<<<<<< HEAD
-    function treasury() internal view returns (address payable) {
-        return payable(controller.getContract(keccak256("Treasury")));
-=======
     function treasury() internal view returns (address) {
         return controller.getContract(keccak256("Treasury"));
->>>>>>> 391e444d
     }
 
     function bondingVotes() internal view returns (IBondingVotes) {
