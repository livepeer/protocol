--- conflicted
+++ resolved
@@ -13,10 +13,7 @@
 import "../rounds/IRoundsManager.sol";
 import "../snapshots/IMerkleSnapshot.sol";
 import "./IBondingCheckpoints.sol";
-<<<<<<< HEAD
 import "../treasury/LivepeerGovernor.sol";
-=======
->>>>>>> 4915ecb4
 
 import "@openzeppelin/contracts/utils/math/SafeMath.sol";
 import "@openzeppelin/contracts/governance/IGovernor.sol";
@@ -372,10 +369,7 @@
         uint256 _slashAmount,
         uint256 _finderFee
     ) external whenSystemNotPaused onlyVerifier {
-<<<<<<< HEAD
         // TODO: Verify if this is right? Seems like it was missing from this func.
-=======
->>>>>>> 4915ecb4
         _autoClaimEarnings(_transcoder);
 
         Delegator storage del = delegators[_transcoder];
@@ -391,11 +385,7 @@
             // Decrease bonded stake
             del.bondedAmount = del.bondedAmount.sub(penalty);
 
-<<<<<<< HEAD
-            checkpointBonding(_transcoder, del, transcoders[_transcoder]);
-=======
             checkpointBondingState(_transcoder, del, transcoders[_transcoder]);
->>>>>>> 4915ecb4
 
             // If still bonded decrease delegate's delegated amount
             if (delegatorStatus(_transcoder) == DelegatorStatus.Bonded) {
@@ -582,11 +572,7 @@
         // Update bonded amount
         del.bondedAmount = currentBondedAmount.add(_amount);
 
-<<<<<<< HEAD
-        checkpointBonding(_owner, del, transcoders[_owner]);
-=======
         checkpointBondingState(_owner, del, transcoders[_owner]);
->>>>>>> 4915ecb4
 
         increaseTotalStake(_to, delegationAmount, _currDelegateNewPosPrev, _currDelegateNewPosNext);
 
@@ -602,33 +588,11 @@
      * @notice Checkpoints a delegator state after changes, to be used for historical voting power calculations in
      * on-chain governor logic.
      */
-<<<<<<< HEAD
-    function checkpointBonding(
-=======
     function checkpointBondingState(
->>>>>>> 4915ecb4
         address _owner,
         Delegator storage _delegator,
         Transcoder storage _transcoder
     ) internal {
-<<<<<<< HEAD
-        IBondingCheckpoints checkpoints = bondingCheckpoints();
-        if (address(checkpoints) != address(0)) {
-            // start round refers to the round where the checkpointed stake will be active. The actual `startRound` value
-            // in the delegators doesn't get updated on bond or claim earnings though, so we use currentRound() + 1
-            // which is the only guaranteed round where the currently stored stake will be active.
-            uint256 startRound = roundsManager().currentRound() + 1;
-            checkpoints.checkpointBonding(
-                _owner,
-                startRound,
-                _delegator.bondedAmount,
-                _delegator.delegateAddress,
-                _delegator.delegatedAmount,
-                _delegator.lastClaimRound,
-                _transcoder.lastRewardRound
-            );
-        }
-=======
         // start round refers to the round where the checkpointed stake will be active. The actual `startRound` value
         // in the delegators doesn't get updated on bond or claim earnings though, so we use currentRound() + 1
         // which is the only guaranteed round where the currently stored stake will be active.
@@ -642,7 +606,6 @@
             _delegator.lastClaimRound,
             _transcoder.lastRewardRound
         );
->>>>>>> 4915ecb4
     }
 
     /**
@@ -651,13 +614,8 @@
      * Implemented as a deploy utility to checkpoint the existing state when deploying the BondingCheckpoints contract.
      * @param _account The account to initialize the bonding checkpoint for
      */
-<<<<<<< HEAD
-    function checkpointBonding(address _account) external {
-        checkpointBonding(_account, delegators[_account], transcoders[_account]);
-=======
     function checkpointBondingState(address _account) external {
         checkpointBondingState(_account, delegators[_account], transcoders[_account]);
->>>>>>> 4915ecb4
     }
 
     /**
@@ -813,11 +771,7 @@
         }
 
         // No problem that startRound may have been cleared above, checkpoints are always made for currentRound()+1
-<<<<<<< HEAD
-        checkpointBonding(msg.sender, del, transcoders[msg.sender]);
-=======
         checkpointBondingState(msg.sender, del, transcoders[msg.sender]);
->>>>>>> 4915ecb4
 
         // If msg.sender was resigned this statement will only decrease delegators[currentDelegate].delegatedAmount
         decreaseTotalStake(currentDelegate, _amount, _newPosPrev, _newPosNext);
@@ -926,15 +880,9 @@
         // Set last round that transcoder called reward
         t.lastRewardRound = currentRound;
 
-<<<<<<< HEAD
-        checkpointBonding(msg.sender, delegators[msg.sender], t);
+        checkpointBondingState(msg.sender, delegators[msg.sender], t);
 
         emit Reward(msg.sender, transcoderRewards);
-=======
-        checkpointBondingState(msg.sender, delegators[msg.sender], t);
-
-        emit Reward(msg.sender, rewardTokens);
->>>>>>> 4915ecb4
     }
 
     /**
@@ -1399,11 +1347,7 @@
         // Increase delegate's delegated amount
         del.delegatedAmount = newStake;
 
-<<<<<<< HEAD
-        checkpointBonding(_delegate, del, t);
-=======
         checkpointBondingState(_delegate, del, t);
->>>>>>> 4915ecb4
     }
 
     /**
@@ -1446,11 +1390,7 @@
         // Decrease old delegate's delegated amount
         del.delegatedAmount = newStake;
 
-<<<<<<< HEAD
-        checkpointBonding(_delegate, del, t);
-=======
         checkpointBondingState(_delegate, del, t);
->>>>>>> 4915ecb4
     }
 
     /**
@@ -1618,11 +1558,7 @@
         del.bondedAmount = currentBondedAmount;
         del.fees = currentFees;
 
-<<<<<<< HEAD
-        checkpointBonding(_delegator, del, transcoders[_delegator]);
-=======
         checkpointBondingState(_delegator, del, transcoders[_delegator]);
->>>>>>> 4915ecb4
     }
 
     /**
@@ -1648,11 +1584,7 @@
         // Increase delegator's bonded amount
         del.bondedAmount = del.bondedAmount.add(amount);
 
-<<<<<<< HEAD
-        checkpointBonding(_delegator, del, transcoders[_delegator]);
-=======
         checkpointBondingState(_delegator, del, transcoders[_delegator]);
->>>>>>> 4915ecb4
 
         // Delete lock
         delete del.unbondingLocks[_unbondingLockId];
@@ -1694,13 +1626,10 @@
         return IRoundsManager(controller.getContract(keccak256("RoundsManager")));
     }
 
-<<<<<<< HEAD
     function treasury() internal view returns (LivepeerGovernor) {
         return LivepeerGovernor(payable(controller.getContract(keccak256("LivepeerGovernor"))));
     }
 
-=======
->>>>>>> 4915ecb4
     function bondingCheckpoints() internal view returns (IBondingCheckpoints) {
         return IBondingCheckpoints(controller.getContract(keccak256("BondingCheckpoints")));
     }
