--- conflicted
+++ resolved
@@ -248,8 +248,6 @@
             return bond;
         }
 
-<<<<<<< HEAD
-=======
         if (checkpoints.startRounds.length == 0) {
             (uint256 bondedAmount, , , uint256 delegatedAmount, , uint256 lastClaimRound, ) = bondingManager()
                 .getDelegator(_account);
@@ -261,7 +259,6 @@
             }
         }
 
->>>>>>> 2e4157ba
         uint256 startRound = checkedFindLowerBound(checkpoints.startRounds, _round);
         return checkpoints.data[startRound];
     }
