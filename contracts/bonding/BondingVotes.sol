// SPDX-License-Identifier: MIT
pragma solidity 0.8.9;

import "@openzeppelin/contracts/utils/Arrays.sol";
import "@openzeppelin/contracts/utils/math/SafeCast.sol";

import "./libraries/EarningsPool.sol";
import "./libraries/EarningsPoolLIP36.sol";
import "./libraries/SortedArrays.sol";

import "../ManagerProxyTarget.sol";
import "./IBondingVotes.sol";
import "./IBondingManager.sol";
import "../rounds/IRoundsManager.sol";

/**
 * @title BondingVotes
 * @dev Checkpointing logic for BondingManager state for historical stake calculations.
 */
contract BondingVotes is ManagerProxyTarget, IBondingVotes {
    using Arrays for uint256[];
    using SortedArrays for uint256[];

    struct BondingCheckpoint {
        /**
         * @dev The amount of bonded tokens to another delegate as of the lastClaimRound.
         */
        uint256 bondedAmount;
        /**
         * @dev The address of the delegate the account is bonded to. In case of transcoders this is their own address.
         */
        address delegateAddress;
        /**
         * @dev The amount of tokens delegated from delegators to this account. This is only set for transcoders, which
         * have to self-delegate first and then have tokens bonded from other delegators.
         */
        uint256 delegatedAmount;
        /**
         * @dev The last round during which the delegator claimed its earnings. This pegs the value of bondedAmount for
         * rewards calculation in {EarningsPoolLIP36-delegatorCumulativeStakeAndFees}.
         */
        uint256 lastClaimRound;
        /**
         * @dev The last round during which the checkpointed account called {BondingManager-reward}. This is needed to
         * when calculating pending rewards for a delegator to this transcoder, to find the last earning pool available
         * for a given round. In that case we start from the delegator checkpoint and then fetch its delegate address
         * checkpoint as well to find the last earning pool.
         *
         * Notice that this is the only field that comes from the Transcoder struct in BondingManager, not Delegator.
         */
        uint256 lastRewardRound;
    }

    /**
     * @dev Stores a list of checkpoints for an account, queryable and mapped by start round. To access the checkpoint
     * for a given round, find the checkpoint with the highest start round that is lower or equal to the queried round
     * ({SortedArrays-findLowerBound}) and then fetch the specific checkpoint on the data mapping.
     */
    struct BondingCheckpointsByRound {
        uint256[] startRounds;
        mapping(uint256 => BondingCheckpoint) data;
    }

    /**
     * @dev Stores a list of checkpoints for the total active stake, queryable and mapped by round. Notice that
     * differently from bonding checkpoints, it's only accessible on the specific round. To access the checkpoint for a
     * given round, look for the checkpoint in the {data}} and if it's zero ensure the round was actually checkpointed on
     * the {rounds} array ({SortedArrays-findLowerBound}).
     */
    struct TotalActiveStakeByRound {
        uint256[] rounds;
        mapping(uint256 => uint256) data;
    }

    /**
     * @dev Checkpoints by account (delegators and transcoders).
     */
    mapping(address => BondingCheckpointsByRound) private bondingCheckpoints;
    /**
     * @dev Total active stake checkpoints.
     */
    TotalActiveStakeByRound private totalStakeCheckpoints;

    /**
     * @dev Modifier to ensure the sender is BondingManager
     */
    modifier onlyBondingManager() {
        _onlyBondingManager();
        _;
    }

    /**
     * @dev Ensures that the provided round is in the past.
     */
    modifier onlyPastRounds(uint256 _round) {
        uint256 currentRound = clock();
        if (_round >= currentRound) {
            revert FutureLookup(_round, currentRound == 0 ? 0 : currentRound - 1);
        }
        _;
    }

    /**
     * @notice BondingVotes constructor. Only invokes constructor of base Manager contract with provided Controller address
     * @param _controller Address of Controller that this contract will be registered with
     */
    constructor(address _controller) Manager(_controller) {}

    // IVotes interface implementation.
    // These should not access any storage directly but proxy to the historical stake functions below.

    /**
     * @notice Returns the name of the virtual token implemented by this.
     */
    function name() external pure returns (string memory) {
        return "Livepeer Voting Power";
    }

    /**
     * @notice Returns the symbol of the token underlying the voting power.
     */
    function symbol() external pure returns (string memory) {
        return "vLPT";
    }

    /**
     * @notice Returns the decimals places of the token underlying the voting.
     */
    function decimals() external pure returns (uint8) {
        return 18;
    }

    /**
     * @notice Clock is set to match the current round, which is the checkpointing
     *  method implemented here.
     */
    function clock() public view returns (uint48) {
        return SafeCast.toUint48(roundsManager().currentRound());
    }

    /**
     * @notice Machine-readable description of the clock as specified in EIP-6372.
     */
    // solhint-disable-next-line func-name-mixedcase
    function CLOCK_MODE() external pure returns (string memory) {
        return "mode=livepeer_round";
    }

    /**
     * @notice Returns the current amount of votes that `_account` has.
     *
     * The voting power for a delegator is the amount they are delegating to a transcoder, while for transcoders it is
     * all the stake delegated to them. If an account is not a registered transcoder
     * ({BondingManager-isRegisteredTranscoder}), the voting power of itself and of all its delegators will be zero.
     */
    function getVotes(address _account) external view returns (uint256) {
        (uint256 votes, ) = getVotesAndDelegateAtRoundStart(_account, clock() + 1);
        return votes;
    }

    /**
     * @notice Returns the amount of votes that `_account` had at the end of the provided past `_round`.
     */
    function getPastVotes(address _account, uint256 _round) external view onlyPastRounds(_round) returns (uint256) {
        (uint256 votes, ) = getVotesAndDelegateAtRoundStart(_account, _round + 1);
        return votes;
    }

    /**
     * @notice Returns the current total supply of votes available.
     * @dev This value is the sum of all *active* stake, which is not necessarily the sum of all voting power.
     * Bonded stake that is not part of the top 100 active transcoder set is still given voting power, but is not
     * considered here.
     */
    function totalSupply() external view returns (uint256) {
        return getTotalActiveStakeAt(clock() + 1);
    }

    /**
     * @notice Returns the total supply of votes available at the end of the provided past `_round`.
     * @dev This value is the sum of all *active* stake, which is not necessarily the sum of all voting power.
     * Bonded stake that is not part of the top 100 active transcoder set is still given voting power, but is not
     * considered here.
     */
    function getPastTotalSupply(uint256 _round) external view onlyPastRounds(_round) returns (uint256) {
        return getTotalActiveStakeAt(_round + 1);
    }

    /**
     * @notice Returns the delegate that _account has chosen. This means the delegated transcoder address in case of
     * delegators, and the account's own address for transcoders (self-delegated).
     */
    function delegates(address _account) external view returns (address) {
        (, address delegateAddress) = getVotesAndDelegateAtRoundStart(_account, clock() + 1);
        return delegateAddress;
    }

    /**
     * @notice Returns the delegate that _account had chosen at the end of the provided past `_round`.
     * @dev This is an addition to the IERC5805 interface to support our custom vote counting logic that allows
     * delegators to override their transcoders votes. See {GovernorCountingOverridable-_handleVoteOverrides}.
     */
    function delegatedAt(address _account, uint256 _round) external view onlyPastRounds(_round) returns (address) {
        (, address delegateAddress) = getVotesAndDelegateAtRoundStart(_account, _round + 1);
        return delegateAddress;
    }

    /**
     * @notice Delegation through BondingVotes is not supported.
     */
    function delegate(address) external pure {
        revert MustCallBondingManager("bond");
    }

    /**
     * @notice Delegation through BondingVotes is not supported.
     */
    function delegateBySig(
        address,
        uint256,
        uint256,
        uint8,
        bytes32,
        bytes32
    ) external pure {
        revert MustCallBondingManager("bondFor");
    }

    // BondingManager checkpointing hooks

    /**
     * @notice Called by the BondingManager when the bonding state of an account changes.
     * @dev Since we checkpoint "delegator" and "transcoder" states, this is called both for the delegator and for the
     * transcoder when any change is made to the bonds, including when rewards are calculated or claimed.
     * @param _account The account whose bonding state changed
     * @param _startRound The round from which the bonding state will be active. This is normally the next round.
     * @param _bondedAmount From {BondingManager-Delegator-bondedAmount}
     * @param _delegateAddress From {BondingManager-Delegator-delegateAddress}
     * @param _delegatedAmount From {BondingManager-Transcoder-delegatedAmount}
     * @param _lastClaimRound From {BondingManager-Delegator-lastClaimRound}
     * @param _lastRewardRound From {BondingManager-Transcoder-lastRewardRound}
     */
    function checkpointBondingState(
        address _account,
        uint256 _startRound,
        uint256 _bondedAmount,
        address _delegateAddress,
        uint256 _delegatedAmount,
        uint256 _lastClaimRound,
        uint256 _lastRewardRound
    ) external virtual onlyBondingManager {
        if (_startRound != clock() + 1) {
            revert InvalidStartRound(_startRound, clock() + 1);
        } else if (_lastClaimRound >= _startRound) {
            revert FutureLastClaimRound(_lastClaimRound, _startRound - 1);
        }

        BondingCheckpoint memory previous;
        if (hasCheckpoint(_account)) {
            previous = getBondingCheckpointAt(_account, _startRound);
        }

        BondingCheckpointsByRound storage checkpoints = bondingCheckpoints[_account];

        BondingCheckpoint memory bond = BondingCheckpoint({
            bondedAmount: _bondedAmount,
            delegateAddress: _delegateAddress,
            delegatedAmount: _delegatedAmount,
            lastClaimRound: _lastClaimRound,
            lastRewardRound: _lastRewardRound
        });
        checkpoints.data[_startRound] = bond;

        // now store the startRound itself in the startRounds array to allow us
        // to find it and lookup in the above mapping
        checkpoints.startRounds.pushSorted(_startRound);

        onBondingCheckpointChanged(_account, previous, bond);
    }

    /**
     * @notice Called by the BondingManager when the total active stake changes.
     * @dev This is called only from the {BondingManager-setCurrentRoundTotalActiveStake} function to set the total
     * active stake in the current round.
     * @param _totalStake From {BondingManager-currentRoundTotalActiveStake}
     * @param _round The round for which the total active stake is valid. This is normally the current round.
     */
    function checkpointTotalActiveStake(uint256 _totalStake, uint256 _round) external virtual onlyBondingManager {
        if (_round != clock()) {
            revert InvalidTotalStakeCheckpointRound(_round, clock());
        }

        totalStakeCheckpoints.data[_round] = _totalStake;
        totalStakeCheckpoints.rounds.pushSorted(_round);
    }

    /**
     * @notice Returns whether an account already has any checkpoint.
     */
    function hasCheckpoint(address _account) public view returns (bool) {
        return bondingCheckpoints[_account].startRounds.length > 0;
    }

    // Historical stake access functions

    /**
     * @notice Get the total active stake at the start of a given round.
     *
     * Notice that this function is different from the {IERC5805Upgradeable} functions above that return the state at
     * the *end* of the round. The state at the end of a round is equal to the state at the start of the next round, so
     * to get the same result here, call this function with `round+1` instead.
     * @param _round The round for which we want to get the total active stake.
     */
    function getTotalActiveStakeAt(uint256 _round) public view virtual returns (uint256) {
        if (_round > clock() + 1) {
            revert FutureLookup(_round, clock() + 1);
        }

        uint256 exactCheckpoint = totalStakeCheckpoints.data[_round];
        if (exactCheckpoint > 0) {
            return exactCheckpoint;
        }

        uint256[] storage initializedRounds = totalStakeCheckpoints.rounds;
        uint256 upper = initializedRounds.findUpperBound(_round);
        if (upper == 0) {
            // Return a zero voting power supply for any round before the first checkpoint. This also happens if there
            // are no checkpoints at all.
            return 0;
        } else if (upper < initializedRounds.length) {
            // Use the checkpoint from the next initialized round, which got the next total active stake checkpointed.
            uint256 nextInitedRound = initializedRounds[upper];
            return totalStakeCheckpoints.data[nextInitedRound];
        } else {
            // Here the _round is after any initialized round, so grab its stake from nextRoundTotalActiveStake()
            return bondingManager().nextRoundTotalActiveStake();
        }
    }

    /**
     * @notice Gets the voting power and delegate of an account at the start of a given round.
     *
     * Notice that this function is different from the {IERC5805Upgradeable} functions above that return the state at
     * the *end* of the round. The state at the end of a round is equal to the state at the start of the next round, so
     * to get the same result here, call this function with `round+1` instead.
     * @dev The value returned by this can also be calculated with the following logic using BondingManager functions at
     * the start of the corresponding round:
     * - If `isRegisteredTranscoder(_account)`, the result is `(_account, transcoderTotalStake(_account))`
     * - Otherwise, the `delegate` is obtained from `getDelegator(_account).delegateAddress`
     *  - If `isRegisteredTranscoder(delegate)`, the result is `(delegate, pendingStake(_account, 0))`
     *  - Otherwise, the result is `(delegate, 0)`
     * @param _account The account to get the voting power and delegate from.
     * @param _round The round at which to get the account state (at round start).
     * @return votes The voting power of the account at the start of the given round.
     * @return delegateAddress The address the account delegated to at the start of the given round.
     */
    function getVotesAndDelegateAtRoundStart(address _account, uint256 _round)
        public
        view
        virtual
        returns (uint256 votes, address delegateAddress)
    {
        BondingCheckpoint storage bond = getBondingCheckpointAt(_account, _round);

        delegateAddress = bond.delegateAddress;

        if (bond.bondedAmount == 0) {
            votes = 0;
        } else if (isRegisteredTranscoder(_account, bond)) {
            // Address is a registered transcoder so we use its delegated amount. This includes self and delegated stake
            // as well as any accrued rewards, even unclaimed ones
            votes = bond.delegatedAmount;
        } else {
            // Address is NOT a registered transcoder so we calculate its cumulative stake for the voting power
            votes = delegatorVotesAtRoundStart(bond, _round);
        }
    }

    /**
     * @dev Reacts to changes in the bonding checkpoints of an account by emitting the corresponding events.
     */
    function onBondingCheckpointChanged(
        address _account,
        BondingCheckpoint memory previous,
        BondingCheckpoint memory current
    ) internal {
        address previousDelegate = previous.delegateAddress;
        address newDelegate = current.delegateAddress;
        if (previousDelegate != newDelegate) {
            emit DelegateChanged(_account, previousDelegate, newDelegate);
        }

        // same logic as {isRegisteredTranscoder} with the memory BondingCheckpoints
        bool isTranscoder = newDelegate == _account && current.bondedAmount > 0;
        bool wasTranscoder = previousDelegate == _account && previous.bondedAmount > 0;
        // we want to register zero "delegate votes" when the account is/was not a transcoder
        uint256 previousDelegateVotes = wasTranscoder ? previous.delegatedAmount : 0;
        uint256 currentDelegateVotes = isTranscoder ? current.delegatedAmount : 0;
        if (previousDelegateVotes != currentDelegateVotes) {
            emit DelegateVotesChanged(_account, previousDelegateVotes, currentDelegateVotes);
        }

        // Always send delegator events since transcoders are delegators themselves. The way our rewards work, the
        // delegator voting power calculated from events will only reflect their claimed stake without pending rewards.
        if (previous.bondedAmount != current.bondedAmount || previous.lastClaimRound != current.lastClaimRound) {
            emit DelegatorBondedAmountChanged(
                _account,
                previous.bondedAmount,
                previous.lastClaimRound,
                current.bondedAmount,
                current.lastClaimRound
            );
        }
    }

    /**
     * @dev Gets the checkpointed bonding state of an account at a round. This works by looking for the last checkpoint
     * at or before the given round and using the checkpoint of that round. If there hasn't been checkpoints since then
     * it means that the state hasn't changed.
     * @param _account The account whose bonding state we want to get.
     * @param _round The round for which we want to get the bonding state.
     * @return The {BondingCheckpoint} pointer to the checkpoints storage.
     */
    function getBondingCheckpointAt(address _account, uint256 _round)
        internal
        view
        returns (BondingCheckpoint storage)
    {
        if (_round > clock() + 1) {
            revert FutureLookup(_round, clock() + 1);
        }

        BondingCheckpointsByRound storage checkpoints = bondingCheckpoints[_account];

        // Most of the time we will be calling this for a transcoder which checkpoints on every round through reward().
        // On those cases we will have a checkpoint for exactly the round we want, so optimize for that.
        BondingCheckpoint storage bond = checkpoints.data[_round];
        if (bond.bondedAmount > 0) {
            return bond;
        }

        uint256 startRoundIdx = checkpoints.startRounds.findLowerBound(_round);
        if (startRoundIdx == checkpoints.startRounds.length) {
            // No checkpoint at or before _round, so return the zero BondingCheckpoint value. This also happens if there
            // are no checkpoints for _account. The voting power will be zero until the first checkpoint is made.
            return bond;
        }

        uint256 startRound = checkpoints.startRounds[startRoundIdx];
        return checkpoints.data[startRound];
    }

    /**
     * @dev Gets the voting power of a delegator at the start of the given round. This is done through cumulative
     * rewards calculation on top of the bonding state.
     *
     * Differently from the bonding manager implementation, we can calculate the stake at any round through the use of
     * the checkpointed state. It works by re-using the bonding manager logic while changing only the way that we find
     * the earning pool for the end round.
     * @param bond The {BondingCheckpoint} of the delegator at the given round.
     * @param _round The round at which we want the delegator votes (at round start).
     * @return The cumulative stake of the delegator at the start of the given round.
     */
    function delegatorVotesAtRoundStart(BondingCheckpoint storage bond, uint256 _round)
        internal
        view
        returns (uint256)
    {
        address transcoder = bond.delegateAddress;
        EarningsPool.Data memory startPool = getTranscoderEarningsPoolForRound(transcoder, bond.lastClaimRound);

        (
            BondingCheckpoint storage transcoderBond,
            EarningsPool.Data memory endPool
        ) = getLastTranscoderRewardsEarningsPool(transcoder, _round);

        if (!isRegisteredTranscoder(transcoder, transcoderBond)) {
            // Delegating to an account that is not actually a transcoder should render no voting power.
            return 0;
        }

<<<<<<< HEAD
        if (transcoderBond.lastRewardRound < bond.lastClaimRound) {
            // If the transcoder hasn't called reward() since the last time the delegator claimed earnings, there wil be
            // no rewards to add to the delegator's stake so we just return the originally bonded amount.
=======
        if (rewardRound < bond.lastClaimRound) {
            // If the transcoder hasn't called reward() since the last time the delegator claimed earnings, there will
            // be no rewards to add to the delegator's stake so we just return the originally bonded amount.
>>>>>>> e18ed986
            return bond.bondedAmount;
        }

        (uint256 stakeWithRewards, ) = EarningsPoolLIP36.delegatorCumulativeStakeAndFees(
            startPool,
            endPool,
            bond.bondedAmount,
            0
        );
        return stakeWithRewards;
    }

    /**
     * @notice Returns the last initialized earning pool for a transcoder at a given round.
     * @dev Transcoders are just delegators with a self-delegation, so we find their last checkpoint before or at the
     * provided _round and use its lastRewardRound value to grab the calculated earning pool. The only case where this
     * returns a zero earning pool is if the transcoder had never called reward() before _round.
     * @param _transcoder Address of the transcoder to look for
     * @param _round Past round at which we want the valid earning pool from
     * @return bond The BondingCheckpoint from the transcoder at the given _round.
     * @return pool EarningsPool.Data struct with the last initialized earning pool.
     */
    function getLastTranscoderRewardsEarningsPool(address _transcoder, uint256 _round)
        internal
        view
        returns (BondingCheckpoint storage bond, EarningsPool.Data memory pool)
    {
        bond = getBondingCheckpointAt(_transcoder, _round);

        uint256 rewardRound = bond.lastRewardRound;
        if (rewardRound > 0) {
            pool = getTranscoderEarningsPoolForRound(_transcoder, rewardRound);

            if (pool.cumulativeRewardFactor == 0) {
                // Invalid state: a lastRewardRound is registered but there's no recorded earnings pool.
                revert MissingEarningsPool(_transcoder, rewardRound);
            }
        }
    }

    /**
     * @dev Proxy for {BondingManager-getTranscoderEarningsPoolForRound} that returns an EarningsPool.Data struct.
     */
    function getTranscoderEarningsPoolForRound(address _transcoder, uint256 _round)
        internal
        view
        returns (EarningsPool.Data memory pool)
    {
        (
            pool.totalStake,
            pool.transcoderRewardCut,
            pool.transcoderFeeShare,
            pool.cumulativeRewardFactor,
            pool.cumulativeFeeFactor
        ) = bondingManager().getTranscoderEarningsPoolForRound(_transcoder, _round);
    }

    /**
     * @dev Returns whether an account should be considered a transcoder at the given checkpoint. The logic matches what
     * is in {BondingManager-isRegisteredTranscoder}.
     */
    function isRegisteredTranscoder(address _account, BondingCheckpoint storage _bond) internal view returns (bool) {
        return _bond.delegateAddress == _account && _bond.bondedAmount > 0;
    }

    // Manager/Controller helpers

    /**
     * @dev Return BondingManager interface
     */
    function bondingManager() internal view returns (IBondingManager) {
        return IBondingManager(controller.getContract(keccak256("BondingManager")));
    }

    /**
     * @dev Return IRoundsManager interface
     */
    function roundsManager() internal view returns (IRoundsManager) {
        return IRoundsManager(controller.getContract(keccak256("RoundsManager")));
    }

    /**
     * @dev Ensure the sender is BondingManager
     */
    function _onlyBondingManager() internal view {
        if (msg.sender != address(bondingManager())) {
            revert InvalidCaller(msg.sender, address(bondingManager()));
        }
    }
}<|MERGE_RESOLUTION|>--- conflicted
+++ resolved
@@ -479,15 +479,9 @@
             return 0;
         }
 
-<<<<<<< HEAD
         if (transcoderBond.lastRewardRound < bond.lastClaimRound) {
-            // If the transcoder hasn't called reward() since the last time the delegator claimed earnings, there wil be
-            // no rewards to add to the delegator's stake so we just return the originally bonded amount.
-=======
-        if (rewardRound < bond.lastClaimRound) {
             // If the transcoder hasn't called reward() since the last time the delegator claimed earnings, there will
             // be no rewards to add to the delegator's stake so we just return the originally bonded amount.
->>>>>>> e18ed986
             return bond.bondedAmount;
         }
 
