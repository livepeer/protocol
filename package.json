--- conflicted
+++ resolved
@@ -49,13 +49,8 @@
     "@nomiclabs/hardhat-etherscan": "^2.1.4",
     "@nomiclabs/hardhat-waffle": "^2.0.1",
     "@nomiclabs/hardhat-web3": "^2.0.0",
-<<<<<<< HEAD
-    "@openzeppelin/contracts": "^4.9.1",
-    "@openzeppelin/contracts-upgradeable": "^4.9.1",
-=======
     "@openzeppelin/contracts": "^4.9.2",
     "@openzeppelin/contracts-upgradeable": "^4.9.2",
->>>>>>> b6c4e392
     "@typechain/ethers-v5": "^7.0.1",
     "@typechain/hardhat": "^2.1.2",
     "@types/chai": "^4.2.21",
